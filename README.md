<h1 align="center">
  Serverless-AppSync-Plugin 👌
  <h4 align="center"><a href="https://serverless.com" target="_blank">Serverless</a> plugin that allows you to deploy, update or delete your <a href="https://aws.amazon.com/appsync" target="_blank">AWS AppSync</a> API's with ease.</h4>
  <br>
</h1>

Tired of 🚀 **deploying**, ✏️ **updating**, and ❌ **deleting** your AppSync API's using the AWS AppSync dashboard? You can now develop all of your AppSync API's locally using **Serverless** + **Serverless-AppSync-Plugin**! With support for <a href="https://aws.amazon.com/dynamodb" target="_blank">AWS DynamoDB</a>, <a href="https://aws.amazon.com/lambda" target="_blank">AWS Lambda</a>, and <a href="https://aws.amazon.com/elasticsearch-service" target="_blank">AWS Elastic Search</a>; you have everything you need to get started developing your AppSync API's locally.

<div align="center">Find AppSync examples in the <a href="https://github.com/serverless/serverless-graphql/tree/master/app-backend/appsync" target="_blank"> Serverless-GraphQL</a> Repo 👈</div>

# Introduction

> *Part 1:* [Running a scalable & reliable GraphQL endpoint with Serverless](https://serverless.com/blog/running-scalable-reliable-graphql-endpoint-with-serverless/)
> *Part 2:* [AppSync Backend: AWS Managed GraphQL Service](https://medium.com/@sid88in/running-a-scalable-reliable-graphql-endpoint-with-serverless-24c3bb5acb43)
> *Part 3:* [AppSync Frontend: AWS Managed GraphQL Service](https://hackernoon.com/running-a-scalable-reliable-graphql-endpoint-with-serverless-db16e42dc266)

![appsync architecture](https://user-images.githubusercontent.com/1587005/36063617-fe8d4e5e-0e33-11e8-855b-447513ba7084.png)

<details>
 <summary><strong>Table of Contents</strong> (click to expand)</summary>

* [Getting Started](#-getting-started)
* [Installation](#-installation)
* [Usage](#️-usage)
* [Contributing](#-contributing)
* [Credits](#️-credits)
</details>

## ⚡️ Getting Started

Be sure to check out all that <a href="https://aws.amazon.com/appsync" target="_blank">AWS AppSync</a> has to offer. Here are a few resources to help you understand everything needed to get started!

* <a target="_blank" href="https://docs.aws.amazon.com/appsync/latest/devguide/resolver-mapping-template-reference.html">Mapping Templates</a> - Not sure how to create Mapping Templates for **DynamoDB**, **Lambda** or **Elastic Search**? Here's a great place to start!
* <a target="_blank" href="https://docs.aws.amazon.com/appsync/latest/devguide/tutorials.html">Data Sources and Resolvers</a> - Get more information on what data sources are supported and how to set them up!
* <a target="_blank" href="https://docs.aws.amazon.com/appsync/latest/devguide/security.html">Security</a> - Checkout this guide to find out more information on securing your API endpoints with AWS_IAM or Cognito User Pools!

## 💾 Installation

Install the plugin via <a href="https://yarnpkg.com/lang/en/docs/install/">Yarn</a> (recommended)

```
yarn add serverless-appsync-plugin
```

or via <a href="https://docs.npmjs.com/cli/install">NPM</a>

```
npm install serverless-appsync-plugin
```
### Configuring the plugin

Add ```serverless-appsync-plugin``` to the plugins section of ```serverless.yml```

```
plugins:
   - serverless-appsync-plugin
```

Add the following example config to the custom section of ```serverless.yml```

```yaml
custom:
  accountId: abc # found here https://console.aws.amazon.com/billing/home?#/account
  appSync:
    name:  # defaults to api
    # apiKey # only required for update-appsync/delete-appsync
    authenticationType: API_KEY or AMAZON_COGNITO_USER_POOLS or OPENID_CONNECT
    # if AMAZON_COGNITO_USER_POOLS
    userPoolConfig:
      awsRegion: # required # region
      defaultAction: # ALLOW
      userPoolId: # required # user pool ID
      region: # defaults to provider region
<<<<<<< HEAD
    # if OPENID_CONNECT
    openIdConnectConfig:
      issuer: 
      clientId: 
      iatTTL: 
      authTTL: 
=======
    logConfig:
      loggingRoleArn: { Fn::GetAtt: [AppSyncLoggingServiceRole, Arn] } # Where AppSyncLoggingServiceRole is a role with CloudWatch Logs write access
      level: ERROR # Logging Level: NONE | ERROR | ALL
>>>>>>> d2c3060d
    mappingTemplatesLocation: # defaults to mapping-templates
    mappingTemplates:
      - dataSource: # data source name
        type: # Query, Mutation, Subscription
        field: getUserInfo
        request: # request mapping template name
        response: # response mapping template name
    schema: # defaults schema.graphql
    serviceRole: "AppSyncServiceRole" # AppSyncServiceRole is a role defined by amazon and available in all accounts
    dataSources:
      - type: AMAZON_DYNAMODB
        name: # data source name
        description: # DynamoDB Table Description
        config:
          tableName: { Ref: MyTable } # Where MyTable is a dynamodb table defined in Resources
          serviceRoleArn: { Fn::GetAtt: [AppSyncDynamoDBServiceRole, Arn] } # Where AppSyncDynamoDBServiceRole is an IAM role defined in Resources
      - type: AMAZON_ELASTICSEARCH
        name: # data source name
        description: 'ElasticSearch'
        config:
          endpoint: # required # "https://{DOMAIN}.{REGION}.es.amazonaws.com"
          serviceRoleArn: { Fn::GetAtt: [AppSyncESServiceRole, Arn] } # Where AppSyncESServiceRole is an IAM role defined in Resources
      - type: AWS_LAMBDA
        name: # data source name
        description: 'Lambda DataSource'
        config:
          lambdaFunctionArn: { Fn::GetAtt: [GraphqlLambdaFunction, Arn] } # Where GraphqlLambdaFunction is the lambda function cloudformation resource created by serverless for the serverless function named graphql
          serviceRoleArn: { Fn::GetAtt: [AppSyncLambdaServiceRole, Arn] } # Where AppSyncLambdaServiceRole is an IAM role defined in Resources
```

> Be sure to replace all variables that have been commented out, or have an empty value.

## ▶️ Usage

### `serverless deploy`

This command will all AppSync resources in the same cloudformation template used by the other serverless resources

## 📝 Notes

* If you are planning on using <a target="_blank" href="https://aws.amazon.com/elasticsearch-service">AWS Elastic Search</a>, you will need to create an Elastic Search domain/endpoint on AWS and set it as the ```endpoint``` option in  ```serverless.yml``` **before** deploying.

## 🎁 Contributing

If you have any questions, please feel free to reach out to me directly on Twitter <a target="_blank" href="https://twitter.com/sidg_sid">Sid Gupta</a>.

## 👷 Migration from versions prior to 1.0
<a id="cfn-migration"></a>

If you have previously used versions of this plugin prior to 1.0, you will need
to perform some additional manual steps in order to continue use of this
plugin (it will be worth it).  This change removes the `sls *-appsync`
commands in favor of adding AppSync resources directly to the serverless
cloudformation stack. What this means for your existing APIs is that
they can no longer be updated.  The good news is that you will
no longer need to use separate commands to deploy vs update and update
your serverless config with the created `apiId`.

The rough steps for migration are as follows:
1. Run `sls deploy` to create the new AppSync api and make note
of the endpoint returned as part of the stack outputs. *If you were
using an `API_KEY` auth type, you will also need the new api key which
is also included in the stack outputs.*
2. Update existing consumers of your API to use the new endpoint. *If
you're using an api key, this will also need updated*
3. After verifying all existing consumers are updated, run `sls delete-appsync`
to cleanup the old resources
4. Remove the `apiId` line from `custom.appSync` in `serverless.yml`
5. 🍹

## ❤️ Credits

Big Thanks to <a target="_blank" href="https://twitter.com/nikgraf">Nik Graf</a>, <a target="_blank" href="https://twitter.com/pmmuens">Philipp Müns</a>, <a target="_blank" href="https://twitter.com/superpatell">Jon Patel</a> and my favourite <a target="_blank" href="https://twitter.com/lolcoolkat">coolest kat ever</a> for helping to build this plugin!

We are always looking for open source contributions. So, feel free to create issues/contribute to this repo.<|MERGE_RESOLUTION|>--- conflicted
+++ resolved
@@ -71,18 +71,15 @@
       defaultAction: # ALLOW
       userPoolId: # required # user pool ID
       region: # defaults to provider region
-<<<<<<< HEAD
     # if OPENID_CONNECT
     openIdConnectConfig:
       issuer: 
       clientId: 
       iatTTL: 
       authTTL: 
-=======
     logConfig:
       loggingRoleArn: { Fn::GetAtt: [AppSyncLoggingServiceRole, Arn] } # Where AppSyncLoggingServiceRole is a role with CloudWatch Logs write access
       level: ERROR # Logging Level: NONE | ERROR | ALL
->>>>>>> d2c3060d
     mappingTemplatesLocation: # defaults to mapping-templates
     mappingTemplates:
       - dataSource: # data source name
