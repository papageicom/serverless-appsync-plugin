--- conflicted
+++ resolved
@@ -68,28 +68,12 @@
   addResources() {
     const config = this.loadConfig();
 
-<<<<<<< HEAD
-    if (resolvedConfig.authenticationType === 'AMAZON_COGNITO_USER_POOLS') {
-      config.userPoolConfig = {
-        awsRegion: resolvedConfig.region,
-        defaultAction: resolvedConfig.userPoolConfig.defaultAction,
-        userPoolId: resolvedConfig.userPoolConfig.userPoolId,
-      };
-    } else if (resolvedConfig.authenticationType === 'OPENID_CONNECT') {
-      config.openIDConnectConfig = {
-        issuer: resolvedConfig.openIDConnectConfig.issuer,
-        clientId: resolvedConfig.openIDConnectConfig.clientId,
-        iatTTL: resolvedConfig.openIDConnectConfig.iatTTL,
-        authTTL: resolvedConfig.openIDConnectConfig.authTTL,
-      };
-=======
     if (config.apiId) {
       this.serverless.cli.log('WARNING: serverless-appsync has been updated in a breaking way and your '
         + 'service is configured using a reference to an existing apiKey in '
         + '`custom.appSync` which is used in the legacy deploy scripts. This deploy will create '
         + `new graphql resources and WILL NOT update your existing api. See ${MIGRATION_DOCS} for `
         + 'more information');
->>>>>>> 22c12128
     }
 
     const resources = this.serverless.service.provider.compiledCloudFormationTemplate.Resources;
@@ -119,9 +103,7 @@
         },
       },
     };
-  }
-
-<<<<<<< HEAD
+
     if (resolvedConfig.authenticationType === 'AMAZON_COGNITO_USER_POOLS') {
       config.userPoolConfig = {
         awsRegion: resolvedConfig.region,
@@ -135,11 +117,12 @@
         iatTTL: resolvedConfig.openIDConnectConfig.iatTTL,
         authTTL: resolvedConfig.openIDConnectConfig.authTTL,
       };
-=======
+    }
+  }
+
   getApiKeyResources(config) {
     if (config.authenticationType !== 'API_KEY') {
       return {};
->>>>>>> 22c12128
     }
     return {
       GraphQlApiKeyDefault: {
@@ -151,6 +134,21 @@
         },
       },
     };
+
+    if (resolvedConfig.authenticationType === 'AMAZON_COGNITO_USER_POOLS') {
+      config.userPoolConfig = {
+        awsRegion: resolvedConfig.region,
+        defaultAction: resolvedConfig.userPoolConfig.defaultAction,
+        userPoolId: resolvedConfig.userPoolConfig.userPoolId,
+      };
+    } else if (resolvedConfig.authenticationType === 'OPENID_CONNECT') {
+      config.openIDConnectConfig = {
+        issuer: resolvedConfig.openIDConnectConfig.issuer,
+        clientId: resolvedConfig.openIDConnectConfig.clientId,
+        iatTTL: resolvedConfig.openIDConnectConfig.iatTTL,
+        authTTL: resolvedConfig.openIDConnectConfig.authTTL,
+      };
+    }
   }
 
   getDataSourceResources(config) {
