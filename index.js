--- conflicted
+++ resolved
@@ -100,17 +100,15 @@
             DefaultAction: config.userPoolConfig.defaultAction,
             UserPoolId: config.userPoolConfig.userPoolId,
           },
-<<<<<<< HEAD
           OpenIDConnectConfig: config.authenticationType !== 'OPENID_CONNECT' ? undefined : {
             Issuer: config.openIdConnectConfig.issuer,
             ClientId: config.openIdConnectConfig.clientId,
             IatTTL: config.openIdConnectConfig.iatTTL,
             AuthTTL: config.openIdConnectConfig.authTTL,
-=======
+          },
           LogConfig: !config.logConfig ? undefined : {
             CloudWatchLogsRoleArn: config.logConfig.loggingRoleArn,
             FieldLogLevel: config.logConfig.level,
->>>>>>> d2c3060d
           },
         },
       },
